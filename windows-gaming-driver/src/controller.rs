--- conflicted
+++ resolved
@@ -146,6 +146,8 @@
         for (i, &(vendor, product)) in self.usb_devs.iter().enumerate() {
             writemon(&mut self.monitor, &QmpCommand::DeviceAdd {
                 driver: "usb-host",
+                bus: "xhci.0",
+                port: i + 1,
                 id: format!("usb{}", i),
                 vendorid: vendor,
                 productid: product,
@@ -154,33 +156,6 @@
         self.io_attached = true;
     }
 
-<<<<<<< HEAD
-    pub fn set_io_attached(&mut self, state: bool, force: bool) {
-        if self.ga_up || force {
-            match (self.io_attached, state) {
-                (false, true) => {
-                    // attach
-                    for (i, &(vendor, product)) in self.usb_devs.iter().enumerate() {
-                        writemon(&mut self.monitor, &QmpCommand::DeviceAdd {
-                            driver: "usb-host",
-                            bus: "xhci.0",
-                            port: i + 1,
-                            id: format!("usb{}", i),
-                            vendorid: vendor,
-                            productid: product,
-                        });
-                    }
-                }
-                (true, false) => {
-                    // detach
-                    for i in 0..self.usb_devs.len() {
-                        writemon(&mut self.monitor, &QmpCommand::DeviceDel { id: format!("usb{}", i) });
-                    }
-                }
-                _ => (),
-            }
-            self.io_attached = state;
-=======
     /// Detaches all configured devices
     pub fn io_detach(&mut self) {
         assert!(self.ga != State::Suspending, "trying to exit from a suspended vm?");
@@ -189,7 +164,6 @@
         }
         for i in 0..self.usb_devs.len() {
             writemon(&mut self.monitor, &QmpCommand::DeviceDel { id: format!("usb{}", i) });
->>>>>>> 25f93e9e
         }
         self.io_attached = false;
     }
