--- conflicted
+++ resolved
@@ -75,19 +75,13 @@
                 // Note: Do NOT add hv_tlbflush as it (currently) causes a bug where windows
                 // crashes with random memory corruption when waking up from suspend
                 // https://gitlab.com/qemu-project/qemu/-/issues/1152
-<<<<<<< HEAD
-                &format!("{},hv_time,hv_relaxed,hv_vapic,hv_spinlocks=0x1fff,\
-                 hv_vpindex,hv_runtime,hv_synic,hv_stimer,\
-                 hv_frequencies,hv_apicv,hv_xmm_input", cpu),
-=======
                 // qemu docs recommend NOT disabling spinlocks (since windows spins for a reason) unless the host is over committed
                 // trying this as of dec 24
                 //"host,hv_time,hv_relaxed,hv_vapic,hv_spinlocks=0x1fff,\
-                "host,hv_time,hv_relaxed,hv_vapic,\
+                &format!("{},,hv_time,hv_relaxed,hv_vapic,\
                  hv_vpindex,hv_runtime,hv_synic,hv_stimer,\
                  hv_frequencies,hv_apicv,hv_xmm_input,\
-                 hv_tlbflush,hv-tlbflush-ext,hv_ipi,hv_stimer_direct", // new experimental stuff
->>>>>>> 5e93382c
+                 hv_tlbflush,hv-tlbflush-ext,hv_ipi,hv_stimer_direct", cpu), // new experimental stuff
                 "-overcommit", "mem-lock=on", // don't swap out windows; let windows do its own swapping
                 "-rtc",
                 "base=localtime",
