--- conflicted
+++ resolved
@@ -64,8 +64,7 @@
 use libinput::Input;
 use clipboard::X11Clipboard;
 
-<<<<<<< HEAD
-pub fn run(cfg: &Config, tmp: &Path, data: &Path) {
+pub fn run(cfg: &Config, tmp: &Path, data: &Path, enable_gui: bool) {
     let control_socket_file = tmp.join("control.sock");
     // first check for running sessions
     match UnixStream::connect(&control_socket_file) {
@@ -81,9 +80,6 @@
         }
     }
 
-=======
-pub fn run(cfg: &Config, tmp: &Path, data: &Path, enable_gui: bool) {
->>>>>>> d84af0ae
     let _ = fs::remove_dir_all(tmp); // may fail - we dont care
     fs::create_dir(tmp).expect("Failed to create TMP_FOLDER"); // may not fail - has to be new
     trace!("created tmp dir");
