--- conflicted
+++ resolved
@@ -24,7 +24,6 @@
             TcpClient = new TcpClient("10.0.2.1", 31337);
             Stream = TcpClient.GetStream();
             MainForm = mainForm;
-<<<<<<< HEAD
             new Thread(() =>
             {
                 while (true)
@@ -37,27 +36,10 @@
                             break;
                         case CommandIn.RegisterHotKey:
                             var id = ReadInt(Stream);
-                            var length = ReadInt(Stream);
-                            var hotkey = Encoding.UTF8.GetString(ReadBytes(Stream, length));
-                            var result = (string)MainForm.Invoke(new Func<int, string, string>(MainForm.RegisterHotKey), id, hotkey);
+                            var mods = ReadInt(Stream);
+                            var keys = ReadInt(Stream);
+                            var result = (string)MainForm.Invoke(new Func<int, int, int, string>(MainForm.RegisterHotKey), id, mods, keys);
                             if (result != null)
-=======
-            new Thread(() => {
-                while (true) {
-                    switch ((CommandIn)Stream.ReadByte()) {
-                    case CommandIn.Ping:
-                        SendCommand(CommandOut.Pong);
-                        break;
-                    case CommandIn.RegisterHotKey:
-                        var id = ReadInt(Stream);
-                        var mods = ReadInt(Stream);
-                        var keys = ReadInt(Stream);
-                        var result = (string)MainForm.Invoke(new Func<int, int, int, string>(MainForm.RegisterHotKey), id, mods, keys);
-                        if (result != null)
-                        {
-                            // report error
-                            lock (WriteLock)
->>>>>>> 45819dd7
                             {
                                 // report error
                                 lock (WriteLock)
